/********************************************************************************
 * Copyright (C) 2018 Red Hat, Inc. and others.
 *
 * This program and the accompanying materials are made available under the
 * terms of the Eclipse Public License v. 2.0 which is available at
 * http://www.eclipse.org/legal/epl-2.0.
 *
 * This Source Code may also be made available under the following Secondary
 * Licenses when the conditions for such availability set forth in the Eclipse
 * Public License v. 2.0 are satisfied: GNU General Public License, version 2
 * with the GNU Classpath Exception which is available at
 * https://www.gnu.org/software/classpath/license.html.
 *
 * SPDX-License-Identifier: EPL-2.0 OR GPL-2.0 WITH Classpath-exception-2.0
 ********************************************************************************/

// tslint:disable:no-any

import * as theia from '@theia/plugin';
import { CommandRegistryImpl } from './command-registry';
import { Emitter } from '@theia/core/lib/common/event';
import { CancellationTokenSource } from '@theia/core/lib/common/cancellation';
import { QuickOpenExtImpl } from './quick-open';
import {
    MAIN_RPC_CONTEXT,
    Plugin as InternalPlugin,
    PluginManager,
    PluginAPIFactory,
    MainMessageType
} from '../api/plugin-api';
import { RPCProtocol } from '../api/rpc-protocol';
import { MessageRegistryExt } from './message-registry';
import { StatusBarMessageRegistryExt } from './status-bar-message-registry';
import { WindowStateExtImpl } from './window-state';
import { WorkspaceExtImpl } from './workspace';
import { EnvExtImpl } from './env';
import { QueryParameters } from '../common/env';
import {
    ConfigurationTarget,
    Disposable,
    Position,
    Range,
    Selection,
    ViewColumn,
    TextEditorSelectionChangeKind,
    EndOfLine,
    SnippetString,
    ThemeColor,
    ThemeIcon,
    TextEditorRevealType,
    TextEditorLineNumbersStyle,
    DecorationRangeBehavior,
    OverviewRulerLane,
    StatusBarAlignment,
    RelativePattern,
    IndentAction,
    CompletionItem,
    CompletionItemKind,
    CompletionList,
    TextEdit,
    CompletionTriggerKind,
    Diagnostic,
    DiagnosticRelatedInformation,
    DiagnosticSeverity,
    DiagnosticTag,
    Location,
    Progress,
    ProgressOptions,
    ProgressLocation,
    ParameterInformation,
    SignatureInformation,
    SignatureHelp,
    Hover,
    DocumentHighlightKind,
    DocumentHighlight,
    DocumentLink,
    CodeLens,
    CodeActionKind,
    CodeActionTrigger,
    TextDocumentSaveReason,
    CodeAction,
    TreeItem,
    TreeItemCollapsibleState,
    DocumentSymbol,
    WorkspaceEdit,
    SymbolInformation,
    FileType,
    FileChangeType,
    ShellQuoting,
    ShellExecution,
    ProcessExecution,
    TaskScope,
    TaskPanelKind,
    TaskRevealKind,
    TaskGroup,
    Task,
    Breakpoint,
    SourceBreakpoint,
    FunctionBreakpoint,
    FoldingRange,
    FoldingRangeKind,
    Color,
    ColorInformation,
    ColorPresentation,
    OperatingSystem,
    WebviewPanelTargetArea,
    FileSystemError
} from './types-impl';
import { SymbolKind } from '../api/model';
import { EditorsAndDocumentsExtImpl } from './editors-and-documents';
import { TextEditorsExtImpl } from './text-editors';
import { DocumentsExtImpl } from './documents';
import Uri from 'vscode-uri';
import { TextEditorCursorStyle } from '../common/editor-options';
import { PreferenceRegistryExtImpl } from './preference-registry';
import { OutputChannelRegistryExt } from './output-channel-registry';
import { TerminalServiceExtImpl } from './terminal-ext';
import { LanguagesExtImpl, score } from './languages';
import { fromDocumentSelector } from './type-converters';
import { DialogsExtImpl } from './dialogs';
import { NotificationExtImpl } from './notification';
import { StatusBarExtImpl } from './statusBar';
import { CancellationToken } from '@theia/core/lib/common/cancellation';
import { MarkdownString } from './markdown-string';
import { TreeViewsExtImpl } from './tree/tree-views';
import { LanguagesContributionExtImpl } from './languages-contribution-ext';
import { ConnectionExtImpl } from './connection-ext';
import { WebviewsExtImpl } from './webviews';
import { TasksExtImpl } from './tasks/tasks';
import { DebugExtImpl } from './node/debug/debug';
import { FileSystemExtImpl } from './file-system';
import { QuickPick, QuickPickItem } from '@theia/plugin';
import { ScmExtImpl } from './scm';
import { DecorationProvider, LineChange } from '@theia/plugin';
import { DecorationsExtImpl } from './decorations';

export function createAPIFactory(
    rpc: RPCProtocol,
    pluginManager: PluginManager,
    envExt: EnvExtImpl,
    debugExt: DebugExtImpl,
    preferenceRegistryExt: PreferenceRegistryExtImpl,
    editorsAndDocumentsExt: EditorsAndDocumentsExtImpl,
    workspaceExt: WorkspaceExtImpl,
    messageRegistryExt: MessageRegistryExt
): PluginAPIFactory {

    const commandRegistry = rpc.set(MAIN_RPC_CONTEXT.COMMAND_REGISTRY_EXT, new CommandRegistryImpl(rpc));
    const quickOpenExt = rpc.set(MAIN_RPC_CONTEXT.QUICK_OPEN_EXT, new QuickOpenExtImpl(rpc));
    const dialogsExt = new DialogsExtImpl(rpc);
    const windowStateExt = rpc.set(MAIN_RPC_CONTEXT.WINDOW_STATE_EXT, new WindowStateExtImpl());
    const notificationExt = rpc.set(MAIN_RPC_CONTEXT.NOTIFICATION_EXT, new NotificationExtImpl(rpc));
    const statusBarExt = new StatusBarExtImpl(rpc);
    const editors = rpc.set(MAIN_RPC_CONTEXT.TEXT_EDITORS_EXT, new TextEditorsExtImpl(rpc, editorsAndDocumentsExt));
    const documents = rpc.set(MAIN_RPC_CONTEXT.DOCUMENTS_EXT, new DocumentsExtImpl(rpc, editorsAndDocumentsExt));
    const statusBarMessageRegistryExt = new StatusBarMessageRegistryExt(rpc);
    const terminalExt = rpc.set(MAIN_RPC_CONTEXT.TERMINAL_EXT, new TerminalServiceExtImpl(rpc));
    const outputChannelRegistryExt = new OutputChannelRegistryExt(rpc);
    const languagesExt = rpc.set(MAIN_RPC_CONTEXT.LANGUAGES_EXT, new LanguagesExtImpl(rpc, documents));
    const treeViewsExt = rpc.set(MAIN_RPC_CONTEXT.TREE_VIEWS_EXT, new TreeViewsExtImpl(rpc, commandRegistry));
    const webviewExt = rpc.set(MAIN_RPC_CONTEXT.WEBVIEWS_EXT, new WebviewsExtImpl(rpc));
    const tasksExt = rpc.set(MAIN_RPC_CONTEXT.TASKS_EXT, new TasksExtImpl(rpc));
    const connectionExt = rpc.set(MAIN_RPC_CONTEXT.CONNECTION_EXT, new ConnectionExtImpl(rpc));
    const languagesContributionExt = rpc.set(MAIN_RPC_CONTEXT.LANGUAGES_CONTRIBUTION_EXT, new LanguagesContributionExtImpl(rpc, connectionExt));
    const fileSystemExt = rpc.set(MAIN_RPC_CONTEXT.FILE_SYSTEM_EXT, new FileSystemExtImpl(rpc));
    const scmExt = rpc.set(MAIN_RPC_CONTEXT.SCM_EXT, new ScmExtImpl(rpc, commandRegistry));
    const decorationsExt = rpc.set(MAIN_RPC_CONTEXT.DECORATIONS_EXT, new DecorationsExtImpl(rpc));
    rpc.set(MAIN_RPC_CONTEXT.DEBUG_EXT, debugExt);

    return function (plugin: InternalPlugin): typeof theia {
        const commands: typeof theia.commands = {
            // tslint:disable-next-line:no-any
            registerCommand(command: theia.CommandDescription, handler?: <T>(...args: any[]) => T | Thenable<T>, thisArg?: any): Disposable {
                return commandRegistry.registerCommand(command, handler, thisArg);
            },
            // tslint:disable-next-line:no-any
            executeCommand<T>(commandId: string, ...args: any[]): PromiseLike<T | undefined> {
                return commandRegistry.executeCommand<T>(commandId, ...args);
            },
            registerTextEditorCommand(command: string, handler: (textEditor: theia.TextEditor, edit: theia.TextEditorEdit, ...arg: any[]) => void, thisArg?: any): Disposable {
                return commandRegistry.registerCommand({ id: command }, (...args: any[]): any => {
                    const activeTextEditor = editors.getActiveEditor();
                    if (!activeTextEditor) {
                        console.warn('Cannot execute ' + command + ' because there is no active text editor.');
                        return undefined;
                    }

                    return activeTextEditor.edit((edit: theia.TextEditorEdit) => {
                        args.unshift(activeTextEditor, edit);
                        handler.apply(thisArg, args);
                    }).then(result => {
                        if (!result) {
                            console.warn('Edits from command ' + command + ' were not applied.');
                        }
                    }, err => {
                        console.warn('An error occurred while running command ' + command, err);
                    });
                });
            },
            // tslint:disable-next-line:no-any
            registerHandler(commandId: string, handler: (...args: any[]) => any, thisArg?: any): Disposable {
                return commandRegistry.registerHandler(commandId, handler, thisArg);
            },
            getKeyBinding(commandId: string): PromiseLike<theia.CommandKeyBinding[] | undefined> {
                return commandRegistry.getKeyBinding(commandId);
            },
            getCommands(filterInternal: boolean = false): PromiseLike<string[]> {
                return commandRegistry.getCommands(filterInternal);
            },
            registerDiffInformationCommand(command: string, callback: (diff: LineChange[], ...args: any[]) => any, thisArg?: any): Disposable {
                // Dummy implementation.
                return new Disposable(() => {});
            }
        };

        const { onDidChangeActiveTerminal, onDidCloseTerminal, onDidOpenTerminal } = terminalExt;
        const showInformationMessage = messageRegistryExt.showMessage.bind(messageRegistryExt, MainMessageType.Info);
        const showWarningMessage = messageRegistryExt.showMessage.bind(messageRegistryExt, MainMessageType.Warning);
        const showErrorMessage = messageRegistryExt.showMessage.bind(messageRegistryExt, MainMessageType.Error);
        const window: typeof theia.window = {
            get activeTerminal() {
                return terminalExt.activeTerminal;
            },
            get activeTextEditor() {
                return editors.getActiveEditor();
            },
            get visibleTextEditors() {
                return editors.getVisibleTextEditors();
            },
            get terminals() {
                return terminalExt.terminals;
            },
            onDidChangeActiveTerminal,
            onDidChangeActiveTextEditor(listener, thisArg?, disposables?) {
                return editors.onDidChangeActiveTextEditor(listener, thisArg, disposables);
            },
            onDidChangeVisibleTextEditors(listener, thisArg?, disposables?) {
                return editors.onDidChangeVisibleTextEditors(listener, thisArg, disposables);
            },
            onDidChangeTextEditorSelection(listener, thisArg?, disposables?) {
                return editors.onDidChangeTextEditorSelection(listener, thisArg, disposables);
            },
            onDidChangeTextEditorOptions(listener, thisArg?, disposables?) {
                return editors.onDidChangeTextEditorOptions(listener, thisArg, disposables);
            },
            onDidChangeTextEditorViewColumn(listener, thisArg?, disposables?) {
                return editors.onDidChangeTextEditorViewColumn(listener, thisArg, disposables);
            },
            onDidChangeTextEditorVisibleRanges(listener, thisArg?, disposables?) {
                return editors.onDidChangeTextEditorVisibleRanges(listener, thisArg, disposables);
            },
            async showTextDocument(documentArg: theia.TextDocument | Uri,
                optionsArg?: theia.TextDocumentShowOptions | theia.ViewColumn,
                preserveFocus?: boolean
            ): Promise<theia.TextEditor> {
                let documentOptions: theia.TextDocumentShowOptions | undefined;
                const uri: Uri = documentArg instanceof Uri ? documentArg : documentArg.uri;
                if (optionsArg) {
                    // tslint:disable-next-line:no-any
                    const optionsAny: any = optionsArg;
                    if (optionsAny.preserveFocus || optionsAny.preview || optionsAny.selection || optionsAny.viewColumn) {
                        documentOptions = optionsArg as theia.TextDocumentShowOptions;
                    }
                }
                if (preserveFocus) {
                    if (documentOptions) {
                        documentOptions.preserveFocus = preserveFocus;
                    } else {
                        documentOptions = { preserveFocus };
                    }
                }
                await documents.openDocument(uri, documentOptions);
                const textEditor = editors.getVisibleTextEditors().find(editor => editor.document.uri.toString() === uri.toString());
                if (textEditor) {
                    return Promise.resolve(textEditor);
                } else {
                    throw new Error(`Failed to show text document ${documentArg.toString()}`);
                }
            },
            // tslint:disable-next-line:no-any
            showQuickPick(items: any, options: theia.QuickPickOptions, token?: theia.CancellationToken): any {
                if (token) {
                    const coreEvent = Object.assign(token.onCancellationRequested, { maxListeners: 0 });
                    const coreCancellationToken = { isCancellationRequested: token.isCancellationRequested, onCancellationRequested: coreEvent };
                    return quickOpenExt.showQuickPick(items, options, coreCancellationToken);
                } else {
                    return quickOpenExt.showQuickPick(items, options);
                }
            },
            createQuickPick<T extends QuickPickItem>(): QuickPick<T> {
                return quickOpenExt.createQuickPick();
            },
            showWorkspaceFolderPick(options?: theia.WorkspaceFolderPickOptions): PromiseLike<theia.WorkspaceFolder | undefined> {
                return workspaceExt.pickWorkspaceFolder(options);
            },
            showInformationMessage,
            showWarningMessage,
            showErrorMessage,
            showOpenDialog(options: theia.OpenDialogOptions): PromiseLike<Uri[] | undefined> {
                return dialogsExt.showOpenDialog(options);
            },
            showSaveDialog(options: theia.SaveDialogOptions): PromiseLike<Uri | undefined> {
                return dialogsExt.showSaveDialog(options);
            },
            // tslint:disable-next-line:no-any
            setStatusBarMessage(text: string, arg?: number | PromiseLike<any>): Disposable {
                return statusBarMessageRegistryExt.setStatusBarMessage(text, arg);
            },
            showInputBox(options?: theia.InputBoxOptions, token?: theia.CancellationToken) {
                if (token) {
                    const coreEvent = Object.assign(token.onCancellationRequested, { maxListeners: 0 });
                    const coreCancellationToken = { isCancellationRequested: token.isCancellationRequested, onCancellationRequested: coreEvent };
                    return quickOpenExt.showInput(options, coreCancellationToken);
                } else {
                    return quickOpenExt.showInput(options);
                }
            },
            createStatusBarItem(alignment?: theia.StatusBarAlignment, priority?: number): theia.StatusBarItem {
                return statusBarMessageRegistryExt.createStatusBarItem(alignment, priority);
            },
            createOutputChannel(name: string): theia.OutputChannel {
                return outputChannelRegistryExt.createOutputChannel(name);
            },
            createWebviewPanel(viewType: string,
                title: string,
                showOptions: theia.ViewColumn | theia.WebviewPanelShowOptions,
                options: theia.WebviewPanelOptions & theia.WebviewOptions): theia.WebviewPanel {
                return webviewExt.createWebview(viewType, title, showOptions, options, Uri.file(plugin.pluginPath));
            },
            registerWebviewPanelSerializer(viewType: string, serializer: theia.WebviewPanelSerializer): theia.Disposable {
                return webviewExt.registerWebviewPanelSerializer(viewType, serializer);
            },
            get state(): theia.WindowState {
                return windowStateExt.getWindowState();
            },
            onDidChangeWindowState(listener, thisArg?, disposables?): theia.Disposable {
                return windowStateExt.onDidChangeWindowState(listener, thisArg, disposables);
            },
            createTerminal(nameOrOptions: theia.TerminalOptions | (string | undefined), shellPath?: string, shellArgs?: string[]): theia.Terminal {
                return terminalExt.createTerminal(nameOrOptions, shellPath, shellArgs);
            },
            onDidCloseTerminal,
            onDidOpenTerminal,
            createTextEditorDecorationType(options: theia.DecorationRenderOptions): theia.TextEditorDecorationType {
                return editors.createTextEditorDecorationType(options);
            },
            registerTreeDataProvider<T>(viewId: string, treeDataProvider: theia.TreeDataProvider<T>): Disposable {
                return treeViewsExt.registerTreeDataProvider(plugin, viewId, treeDataProvider);
            },
            createTreeView<T>(viewId: string, options: { treeDataProvider: theia.TreeDataProvider<T> }): theia.TreeView<T> {
                return treeViewsExt.createTreeView(plugin, viewId, options);
            },
            withProgress<R>(
                options: ProgressOptions,
                task: (progress: Progress<{ message?: string; increment?: number }>, token: theia.CancellationToken) => PromiseLike<R>
            ): PromiseLike<R> {
                switch (options.location) {
                    case ProgressLocation.Notification: return notificationExt.withProgress(options, task);
                    case ProgressLocation.Window: return statusBarExt.withProgress(options, task);
                    case ProgressLocation.SourceControl: return new Promise(() => {
                        console.error('Progress location \'SourceControl\' is not supported.');
                    });
                }
            },
<<<<<<< HEAD
            registerDecorationProvider(provider: DecorationProvider): theia.Disposable {
                return decorationsExt.registerDecorationProvider(provider);
=======
            registerUriHandler(handler: theia.UriHandler): theia.Disposable {
                // TODO Apply full implementation https://github.com/theia-ide/theia/issues/5119
                return new Disposable(() => {});
>>>>>>> cfc6b36b
            }
        };

        const workspace: typeof theia.workspace = {
            get rootPath(): string | undefined {
                return workspaceExt.rootPath;
            },
            get workspaceFolders(): theia.WorkspaceFolder[] | undefined {
                return workspaceExt.workspaceFolders;
            },
            get name(): string | undefined {
                return workspaceExt.name;
            },
            onDidChangeWorkspaceFolders(listener, thisArg?, disposables?): theia.Disposable {
                return workspaceExt.onDidChangeWorkspaceFolders(listener, thisArg, disposables);
            },
            get textDocuments() {
                return documents.getAllDocumentData().map(data => data.document);
            },
            onDidChangeTextDocument(listener, thisArg?, disposables?) {
                return documents.onDidChangeDocument(listener, thisArg, disposables);
            },
            onDidCloseTextDocument(listener, thisArg?, disposables?) {
                return documents.onDidRemoveDocument(listener, thisArg, disposables);
            },
            onDidOpenTextDocument(listener, thisArg?, disposables?) {
                return documents.onDidAddDocument(listener, thisArg, disposables);
            },
            onWillSaveTextDocument(listener, thisArg?, disposables?) {
                return documents.onWillSaveTextDocument(listener, thisArg, disposables);
            },
            onDidSaveTextDocument(listener, thisArg?, disposables?) {
                return documents.onDidSaveTextDocument(listener, thisArg, disposables);
            },
            getConfiguration(section?, resource?): theia.WorkspaceConfiguration {
                return preferenceRegistryExt.getConfiguration(section, resource);
            },
            onDidChangeConfiguration(listener, thisArgs?, disposables?): theia.Disposable {
                return preferenceRegistryExt.onDidChangeConfiguration(listener, thisArgs, disposables);
            },
            async openTextDocument(uriOrFileNameOrOptions?: theia.Uri | string | { language?: string; content?: string; }): Promise<theia.TextDocument | undefined> {
                const options = uriOrFileNameOrOptions as { language?: string; content?: string; };

                let uri: Uri;
                if (typeof uriOrFileNameOrOptions === 'string') {
                    uri = Uri.file(uriOrFileNameOrOptions);

                } else if (uriOrFileNameOrOptions instanceof Uri) {
                    uri = uriOrFileNameOrOptions;

                } else if (!options || typeof options === 'object') {
                    uri = await documents.createDocumentData(options);

                } else {
                    return Promise.reject(new Error('illegal argument - uriOrFileNameOrOptions'));
                }

                const data = await documents.openDocument(uri);
                return data && data.document;
            },
            createFileSystemWatcher(globPattern: theia.GlobPattern,
                ignoreCreateEvents?: boolean,
                ignoreChangeEvents?: boolean,
                ignoreDeleteEvents?: boolean): theia.FileSystemWatcher {
                return workspaceExt.createFileSystemWatcher(globPattern, ignoreCreateEvents, ignoreChangeEvents, ignoreDeleteEvents);
            },
            findFiles(include: theia.GlobPattern, exclude?: theia.GlobPattern | null, maxResults?: number, token?: CancellationToken): PromiseLike<Uri[]> {
                return workspaceExt.findFiles(include, exclude, maxResults, token);
            },
            saveAll(includeUntitled?: boolean): PromiseLike<boolean> {
                return editors.saveAll(includeUntitled);
            },
            applyEdit(edit: theia.WorkspaceEdit): PromiseLike<boolean> {
                return editors.applyWorkspaceEdit(edit);
            },
            registerTextDocumentContentProvider(scheme: string, provider: theia.TextDocumentContentProvider): theia.Disposable {
                return workspaceExt.registerTextDocumentContentProvider(scheme, provider);
            },
            registerFileSystemProvider(scheme: string, provider: theia.FileSystemProvider): theia.Disposable {
                return fileSystemExt.registerFileSystemProvider(scheme, provider);
            },
            getWorkspaceFolder(uri: theia.Uri): theia.WorkspaceFolder | undefined {
                return workspaceExt.getWorkspaceFolder(uri);
            },
            asRelativePath(pathOrUri: theia.Uri | string, includeWorkspace?: boolean): string | undefined {
                return workspaceExt.getRelativePath(pathOrUri, includeWorkspace);
            },
            updateWorkspaceFolders: (index, deleteCount, ...workspaceFoldersToAdd) =>
                workspaceExt.updateWorkspaceFolders(index, deleteCount || 0, ...workspaceFoldersToAdd)
            ,
            registerTaskProvider(type: string, provider: theia.TaskProvider): theia.Disposable {
                return tasks.registerTaskProvider(type, provider);
            },
            // Experimental API https://github.com/theia-ide/theia/issues/4167
            onDidRenameFile(listener, thisArg?, disposables?): theia.Disposable {
                return workspaceExt.onDidRenameFile(listener, thisArg, disposables);
            },
            onWillRenameFile(listener, thisArg?, disposables?): theia.Disposable {
                return workspaceExt.onWillRenameFile(listener, thisArg, disposables);
            }
        };

        const env: typeof theia.env = Object.freeze({
            get appName() { return envExt.appName; },
            get appRoot() { return envExt.appRoot; },
            get language() { return envExt.language; },
            get machineId() { return envExt.machineId; },
            get sessionId() { return envExt.sessionId; },
            get uriScheme() { return envExt.uriScheme; },

            getEnvVariable(envVarName: string): PromiseLike<string | undefined> {
                return envExt.getEnvVariable(envVarName);
            },
            getQueryParameter(queryParamName: string): string | string[] | undefined {
                return envExt.getQueryParameter(queryParamName);
            },
            getQueryParameters(): QueryParameters {
                return envExt.getQueryParameters();
            },
            getClientOperatingSystem(): PromiseLike<theia.OperatingSystem> {
                return envExt.getClientOperatingSystem();
            }

        });

        const languageServer: typeof theia.languageServer = {
            registerLanguageServerProvider(languageServerInfo: theia.LanguageServerInfo): Disposable {
                return languagesContributionExt.registerLanguageServerProvider(languageServerInfo);
            },
            stop(id: string): void {
                languagesContributionExt.stop(id);
            }
        };

        const languages: typeof theia.languages = {
            getLanguages(): PromiseLike<string[]> {
                return languagesExt.getLanguages();
            },
            match(selector: theia.DocumentSelector, document: theia.TextDocument): number {
                return score(fromDocumentSelector(selector), document.uri, document.languageId, true);
            },
            get onDidChangeDiagnostics(): theia.Event<theia.DiagnosticChangeEvent> {
                return languagesExt.onDidChangeDiagnostics;
            },
            getDiagnostics(resource?: Uri) {
                // tslint:disable-next-line:no-any
                return <any>languagesExt.getDiagnostics(resource);
            },
            createDiagnosticCollection(name?: string): theia.DiagnosticCollection {
                return languagesExt.createDiagnosticCollection(name);
            },
            setLanguageConfiguration(language: string, configuration: theia.LanguageConfiguration): theia.Disposable {
                return languagesExt.setLanguageConfiguration(language, configuration);
            },
            registerCompletionItemProvider(selector: theia.DocumentSelector, provider: theia.CompletionItemProvider, ...triggerCharacters: string[]): theia.Disposable {
                return languagesExt.registerCompletionItemProvider(selector, provider, triggerCharacters);
            },
            registerDefinitionProvider(selector: theia.DocumentSelector, provider: theia.DefinitionProvider): theia.Disposable {
                return languagesExt.registerDefinitionProvider(selector, provider);
            },
            registerSignatureHelpProvider(selector: theia.DocumentSelector, provider: theia.SignatureHelpProvider, ...triggerCharacters: string[]): theia.Disposable {
                return languagesExt.registerSignatureHelpProvider(selector, provider, ...triggerCharacters);
            },
            registerTypeDefinitionProvider(selector: theia.DocumentSelector, provider: theia.TypeDefinitionProvider): theia.Disposable {
                return languagesExt.registerTypeDefinitionProvider(selector, provider);
            },
            registerImplementationProvider(selector: theia.DocumentSelector, provider: theia.ImplementationProvider): theia.Disposable {
                return languagesExt.registerImplementationProvider(selector, provider);
            },
            registerHoverProvider(selector: theia.DocumentSelector, provider: theia.HoverProvider): theia.Disposable {
                return languagesExt.registerHoverProvider(selector, provider);
            },
            registerDocumentHighlightProvider(selector: theia.DocumentSelector, provider: theia.DocumentHighlightProvider): theia.Disposable {
                return languagesExt.registerDocumentHighlightProvider(selector, provider);
            },
            registerWorkspaceSymbolProvider(provider: theia.WorkspaceSymbolProvider): theia.Disposable {
                return languagesExt.registerWorkspaceSymbolProvider(provider);
            },
            registerDocumentFormattingEditProvider(selector: theia.DocumentSelector, provider: theia.DocumentFormattingEditProvider): theia.Disposable {
                return languagesExt.registerDocumentFormattingEditProvider(selector, provider);
            },
            registerDocumentRangeFormattingEditProvider(selector: theia.DocumentSelector, provider: theia.DocumentRangeFormattingEditProvider): theia.Disposable {
                return languagesExt.registerDocumentRangeFormattingEditProvider(selector, provider);
            },
            registerOnTypeFormattingEditProvider(
                selector: theia.DocumentSelector,
                provider: theia.OnTypeFormattingEditProvider,
                firstTriggerCharacter: string,
                ...moreTriggerCharacters: string[]
            ): theia.Disposable {
                return languagesExt.registerOnTypeFormattingEditProvider(selector, provider, [firstTriggerCharacter].concat(moreTriggerCharacters));
            },
            registerDocumentLinkProvider(selector: theia.DocumentSelector, provider: theia.DocumentLinkProvider): theia.Disposable {
                return languagesExt.registerLinkProvider(selector, provider);
            },
            registerCodeActionsProvider(selector: theia.DocumentSelector, provider: theia.CodeActionProvider, metadata?: theia.CodeActionProviderMetadata): theia.Disposable {
                return languagesExt.registerCodeActionsProvider(selector, provider, plugin.model, metadata);
            },
            registerCodeLensProvider(selector: theia.DocumentSelector, provider: theia.CodeLensProvider): theia.Disposable {
                return languagesExt.registerCodeLensProvider(selector, provider);
            },
            registerReferenceProvider(selector: theia.DocumentSelector, provider: theia.ReferenceProvider): theia.Disposable {
                return languagesExt.registerReferenceProvider(selector, provider);
            },
            registerDocumentSymbolProvider(selector: theia.DocumentSelector, provider: theia.DocumentSymbolProvider): theia.Disposable {
                return languagesExt.registerDocumentSymbolProvider(selector, provider);
            },
            registerColorProvider(selector: theia.DocumentSelector, provider: theia.DocumentColorProvider): theia.Disposable {
                return languagesExt.registerColorProvider(selector, provider);
            },
            registerFoldingRangeProvider(selector: theia.DocumentSelector, provider: theia.FoldingRangeProvider): theia.Disposable {
                return languagesExt.registerFoldingRangeProvider(selector, provider);
            },
            registerRenameProvider(selector: theia.DocumentSelector, provider: theia.RenameProvider): theia.Disposable {
                return languagesExt.registerRenameProvider(selector, provider);
            },
        };

        const plugins: typeof theia.plugins = {
            // tslint:disable-next-line:no-any
            get all(): theia.Plugin<any>[] {
                return pluginManager.getAllPlugins().map(plg => new Plugin(pluginManager, plg));
            },
            // tslint:disable-next-line:no-any
            getPlugin(pluginId: string): theia.Plugin<any> | undefined {
                const plg = pluginManager.getPluginById(pluginId);
                if (plg) {
                    return new Plugin(pluginManager, plg);
                }
                return undefined;
            }
        };

        const debuggersContributions = plugin.model.contributes && plugin.model.contributes.debuggers || [];
        debugExt.assistedInject(connectionExt, commandRegistry);
        debugExt.registerDebuggersContributions(plugin.pluginFolder, debuggersContributions);
        const debug: typeof theia.debug = {
            get activeDebugSession(): theia.DebugSession | undefined {
                return debugExt.activeDebugSession;
            },
            get activeDebugConsole(): theia.DebugConsole {
                return debugExt.activeDebugConsole;
            },
            get breakpoints(): theia.Breakpoint[] {
                return debugExt.breakpoints;
            },
            get onDidChangeActiveDebugSession(): theia.Event<theia.DebugSession | undefined> {
                return debugExt.onDidChangeActiveDebugSession;
            },
            get onDidStartDebugSession(): theia.Event<theia.DebugSession> {
                return debugExt.onDidStartDebugSession;
            },
            get onDidReceiveDebugSessionCustomEvent(): theia.Event<theia.DebugSessionCustomEvent> {
                return debugExt.onDidReceiveDebugSessionCustomEvent;
            },
            get onDidTerminateDebugSession(): theia.Event<theia.DebugSession> {
                return debugExt.onDidTerminateDebugSession;
            },
            get onDidChangeBreakpoints(): theia.Event<theia.BreakpointsChangeEvent> {
                return debugExt.onDidChangeBreakpoints;
            },
            registerDebugConfigurationProvider(debugType: string, provider: theia.DebugConfigurationProvider): Disposable {
                return debugExt.registerDebugConfigurationProvider(debugType, provider);
            },
            startDebugging(folder: theia.WorkspaceFolder | undefined, nameOrConfiguration: string | theia.DebugConfiguration): Thenable<boolean> {
                return debugExt.startDebugging(folder, nameOrConfiguration);
            },
            addBreakpoints(breakpoints: theia.Breakpoint[]): void {
                debugExt.addBreakpoints(breakpoints);
            },
            removeBreakpoints(breakpoints: theia.Breakpoint[]): void {
                debugExt.removeBreakpoints(breakpoints);
            }
        };

        const tasks: typeof theia.tasks = {
            registerTaskProvider(type: string, provider: theia.TaskProvider): theia.Disposable {
                return tasksExt.registerTaskProvider(type, provider);
            },

            get taskExecutions(): ReadonlyArray<theia.TaskExecution> {
                return tasksExt.taskExecutions;
            },

            onDidStartTask(listener, thisArg?, disposables?) {
                return tasksExt.onDidStartTask(listener, thisArg, disposables);
            },

            onDidEndTask(listener, thisArg?, disposables?) {
                return tasksExt.onDidEndTask(listener, thisArg, disposables);
            },

            onDidStartTaskProcess(listener, thisArg?, disposables?) {
                return tasksExt.onDidStartTaskProcess(listener, thisArg, disposables);
            },

            onDidEndTaskProcess(listener, thisArg?, disposables?) {
                return tasksExt.onDidEndTaskProcess(listener, thisArg, disposables);
            }
        };

        const scm: typeof theia.scm = {
            get inputBox(): theia.SourceControlInputBox {
                const inputBox = scmExt.getLastInputBox(plugin);
                if (inputBox) {
                    return inputBox;
                } else {
                    throw new Error('Input box not found!');
                }
            },
            createSourceControl(id: string, label: string, rootUri?: Uri): theia.SourceControl {
                return scmExt.createSourceControl(plugin, id, label, rootUri);
            }
        };

        return <typeof theia>{
            version: require('../../package.json').version,
            commands,
            window,
            workspace,
            env,
            languageServer,
            languages,
            plugins,
            debug,
            tasks,
            scm,
            // Types
            StatusBarAlignment: StatusBarAlignment,
            Disposable: Disposable,
            EventEmitter: Emitter,
            CancellationTokenSource: CancellationTokenSource,
            MarkdownString,
            Position: Position,
            Range: Range,
            Selection: Selection,
            ViewColumn: ViewColumn,
            TextEditorSelectionChangeKind: TextEditorSelectionChangeKind,
            Uri: Uri,
            EndOfLine,
            TextEditorRevealType,
            TextEditorCursorStyle,
            TextEditorLineNumbersStyle,
            ThemeColor,
            ThemeIcon,
            SnippetString,
            DecorationRangeBehavior,
            OverviewRulerLane,
            ConfigurationTarget,
            RelativePattern,
            IndentAction,
            CompletionItem,
            CompletionItemKind,
            CompletionList,
            DiagnosticSeverity,
            DiagnosticRelatedInformation,
            Location,
            DiagnosticTag,
            Diagnostic,
            CompletionTriggerKind,
            TextEdit,
            ProgressLocation,
            ProgressOptions,
            Progress,
            ParameterInformation,
            SignatureInformation,
            SignatureHelp,
            Hover,
            DocumentHighlightKind,
            DocumentHighlight,
            DocumentLink,
            CodeLens,
            CodeActionKind,
            CodeActionTrigger,
            TextDocumentSaveReason,
            CodeAction,
            TreeItem,
            TreeItemCollapsibleState,
            SymbolKind,
            DocumentSymbol,
            WorkspaceEdit,
            SymbolInformation,
            FileType,
            FileChangeType,
            ShellQuoting,
            ShellExecution,
            ProcessExecution,
            TaskScope,
            TaskRevealKind,
            TaskPanelKind,
            TaskGroup,
            Task,
            Breakpoint,
            SourceBreakpoint,
            FunctionBreakpoint,
            Color,
            ColorInformation,
            ColorPresentation,
            FoldingRange,
            FoldingRangeKind,
            OperatingSystem,
            WebviewPanelTargetArea,
            FileSystemError
        };
    };
}

class Plugin<T> implements theia.Plugin<T> {
    id: string;
    pluginPath: string;
    isActive: boolean;
    // tslint:disable-next-line:no-any
    packageJSON: any;
    pluginType: theia.PluginType;
    constructor(private readonly pluginManager: PluginManager, plugin: InternalPlugin) {
        this.id = plugin.model.id;
        this.pluginPath = plugin.pluginFolder;
        this.packageJSON = plugin.rawModel;
        this.isActive = true;
        this.pluginType = plugin.model.entryPoint.frontend ? 'frontend' : 'backend';
    }

    get exports(): T {
        return <T>this.pluginManager.getPluginExport(this.id);
    }

    activate(): PromiseLike<T> {
        return this.pluginManager.activatePlugin(this.id).then(() => this.exports);
    }
}<|MERGE_RESOLUTION|>--- conflicted
+++ resolved
@@ -362,14 +362,12 @@
                     });
                 }
             },
-<<<<<<< HEAD
-            registerDecorationProvider(provider: DecorationProvider): theia.Disposable {
-                return decorationsExt.registerDecorationProvider(provider);
-=======
             registerUriHandler(handler: theia.UriHandler): theia.Disposable {
                 // TODO Apply full implementation https://github.com/theia-ide/theia/issues/5119
                 return new Disposable(() => {});
->>>>>>> cfc6b36b
+            },
+            registerDecorationProvider(provider: DecorationProvider): theia.Disposable {
+                return decorationsExt.registerDecorationProvider(provider);
             }
         };
 
