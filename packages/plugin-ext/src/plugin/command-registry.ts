/********************************************************************************
 * Copyright (C) 2018 Red Hat, Inc. and others.
 *
 * This program and the accompanying materials are made available under the
 * terms of the Eclipse Public License v. 2.0 which is available at
 * http://www.eclipse.org/legal/epl-2.0.
 *
 * This Source Code may also be made available under the following Secondary
 * Licenses when the conditions for such availability set forth in the Eclipse
 * Public License v. 2.0 are satisfied: GNU General Public License, version 2
 * with the GNU Classpath Exception which is available at
 * https://www.gnu.org/software/classpath/license.html.
 *
 * SPDX-License-Identifier: EPL-2.0 OR GPL-2.0 WITH Classpath-exception-2.0
 ********************************************************************************/

import * as theia from '@theia/plugin';
import { CommandRegistryExt, PLUGIN_RPC_CONTEXT as Ext, CommandRegistryMain } from '../api/plugin-api';
import { RPCProtocol } from '../api/rpc-protocol';
import { Disposable } from './types-impl';
import { KnownCommands } from './type-converters';
import { SelectionServiceExt } from './selection-provider-ext';

// tslint:disable-next-line:no-any
export type Handler = <T>(...args: any[]) => T | PromiseLike<T>;

export interface ArgumentProcessor {
    // tslint:disable-next-line:no-any
    processArgument(arg: any): any;
}

export class CommandRegistryImpl implements CommandRegistryExt {

    private proxy: CommandRegistryMain;
    private readonly commands = new Set<string>();
    private readonly handlers = new Map<string, Handler>();
    private readonly argumentProcessors: ArgumentProcessor[];

    constructor(rpc: RPCProtocol, private selectionService: SelectionServiceExt) {
        this.proxy = rpc.getProxy(Ext.COMMAND_REGISTRY_MAIN);
        this.argumentProcessors = [];
    }

    // tslint:disable-next-line:no-any
    registerCommand(command: theia.CommandDescription, handler?: Handler, thisArg?: any): Disposable {
        if (this.commands.has(command.id)) {
            throw new Error(`Command ${command.id} already exist`);
        }
        this.commands.add(command.id);
        this.proxy.$registerCommand(command);

        const toDispose: Disposable[] = [];
        if (handler) {
            toDispose.push(this.registerHandler(command.id, handler, thisArg));
        }
        toDispose.push(Disposable.create(() => {
            this.commands.delete(command.id);
            this.proxy.$unregisterCommand(command.id);
        }));
        return Disposable.from(...toDispose);
    }

    // tslint:disable-next-line:no-any
    registerHandler(commandId: string, handler: Handler, thisArg?: any): Disposable {
        if (this.handlers.has(commandId)) {
            throw new Error(`Command "${commandId}" already has handler`);
        }
        this.proxy.$registerHandler(commandId);
        // tslint:disable-next-line:no-any
        this.handlers.set(commandId, (...args: any[]) => handler.apply(thisArg, args));
        return Disposable.create(() => {
            this.handlers.delete(commandId);
            this.proxy.$unregisterHandler(commandId);
        });
    }

    dispose(): void {
        throw new Error('Method not implemented.');
    }

    // tslint:disable-next-line:no-any
    $executeCommand<T>(id: string, ...args: any[]): PromiseLike<T> {
        if (this.handlers.has(id)) {
            return this.executeLocalCommand(id, ...args);
        } else {
            return Promise.reject(new Error(`Command: ${id} does not exist.`));
        }
    }

    // tslint:disable:no-any
    executeCommand<T>(id: string, ...args: any[]): PromiseLike<T | undefined> {
        if (this.handlers.has(id)) {
            return this.executeLocalCommand(id, ...args);
        } else {
            return KnownCommands.map(id, args, (mappedId: string, mappedArgs: any[] | undefined) =>
                this.proxy.$executeCommand(mappedId, ...mappedArgs));
        }
    }
    // tslint:enable:no-any

    getKeyBinding(commandId: string): PromiseLike<theia.CommandKeyBinding[] | undefined> {
        return this.proxy.$getKeyBinding(commandId);
    }

    // tslint:disable-next-line:no-any
    private executeLocalCommand<T>(id: string, ...args: any[]): PromiseLike<T> {
        const handler = this.handlers.get(id);
        if (handler) {
<<<<<<< HEAD
            args = args.map(arg => this.argumentProcessors.reduce((r, p) => p.processArgument(r), arg));
            return Promise.resolve(handler(...args));
=======
            return Promise.resolve(this.selectionService.selection !== undefined ? handler(this.selectionService.selection) : handler(...args));
>>>>>>> f7e55b93
        } else {
            return Promise.reject(new Error(`Command ${id} doesn't exist`));
        }
    }

    async getCommands(filterUnderscoreCommands: boolean = false): Promise<string[]> {
        const result = await this.proxy.$getCommands();
        if (filterUnderscoreCommands) {
            return result.filter(command => command[0] !== '_');
        }
        return result;
    }

    registerArgumentProcessor(processor: ArgumentProcessor): void {
        this.argumentProcessors.push(processor);
    }
}<|MERGE_RESOLUTION|>--- conflicted
+++ resolved
@@ -106,12 +106,8 @@
     private executeLocalCommand<T>(id: string, ...args: any[]): PromiseLike<T> {
         const handler = this.handlers.get(id);
         if (handler) {
-<<<<<<< HEAD
             args = args.map(arg => this.argumentProcessors.reduce((r, p) => p.processArgument(r), arg));
-            return Promise.resolve(handler(...args));
-=======
             return Promise.resolve(this.selectionService.selection !== undefined ? handler(this.selectionService.selection) : handler(...args));
->>>>>>> f7e55b93
         } else {
             return Promise.reject(new Error(`Command ${id} doesn't exist`));
         }
